--- conflicted
+++ resolved
@@ -270,14 +270,9 @@
 	}
 	// First set Role ID as "" and Enabled as false
 	payload := make(map[string]interface{})
-<<<<<<< HEAD
-	payload["UserName"] = ""
-	res, err := service.GetClient().Patch(account.ODataID, payload)
-=======
 	payload["Enable"] = "false"
 	payload["RoleId"] = "None"
-	res, err := service.Client.Patch(account.ODataID, payload)
->>>>>>> adcd7372
+  res, err := service.GetClient().Patch(account.ODataID, payload)
 	if err != nil {
 		return diag.Errorf("Error when contacting the redfish API %v", err)
 	}
