--- conflicted
+++ resolved
@@ -98,12 +98,9 @@
 func (*redfishProvider) Resources(_ context.Context) []func() resource.Resource {
 	return []func() resource.Resource{
 		NewPowerResource,
-<<<<<<< HEAD
 		NewVirtualMediaResource,
-=======
 		NewSimpleUpdateResource,
 		NewDellIdracAttributesResource,
->>>>>>> 6d7873ca
 	}
 }
 
