package provider

import (

	// "github.com/hashicorp/terraform-plugin-sdk/v2/helper/schema"

	"context"
	"terraform-provider-redfish/mutexkv"
	"terraform-provider-redfish/redfish/models"

	"github.com/hashicorp/terraform-plugin-framework/datasource"
	"github.com/hashicorp/terraform-plugin-framework/provider"
	"github.com/hashicorp/terraform-plugin-framework/provider/schema"
	"github.com/hashicorp/terraform-plugin-framework/resource"
	"github.com/hashicorp/terraform-plugin-log/tflog"
)

// This is a global MutexKV for use within this plugin
var redfishMutexKV = mutexkv.NewMutexKV()

// Ensure the implementation satisfies the provider.Provider interface.
var _ provider.Provider = &redfishProvider{}

// New - returns new provider struct definition.
func New() provider.Provider {
	return &redfishProvider{}
}

type redfishProvider struct {
	Username string
	Password string
}

// Metadata - provider metadata AKA name.
func (*redfishProvider) Metadata(_ context.Context, _ provider.MetadataRequest, resp *provider.MetadataResponse) {
	resp.TypeName = "redfish_"
}

// Schema implements provider.Provider.
func (*redfishProvider) Schema(ctx context.Context, _ provider.SchemaRequest, resp *provider.SchemaResponse) {
	resp.Schema = schema.Schema{
		MarkdownDescription: "Terraform Provider Redfish",
		Attributes: map[string]schema.Attribute{
			"user": schema.StringAttribute{
				MarkdownDescription: "This field is the user to login against the redfish API",
				Description:         "This field is the user to login against the redfish API",
				Optional:            true,
			},
			"password": schema.StringAttribute{
				MarkdownDescription: "This field is the password related to the user given",
				Description:         "This field is the password related to the user given",
				Optional:            true,
				Sensitive:           true,
			},
		},
	}
	tflog.Trace(ctx, "resource schema created")
}

// Configure - provider pre-initiate calle function.
func (p *redfishProvider) Configure(ctx context.Context, req provider.ConfigureRequest, resp *provider.ConfigureResponse) {
	// If the upstream provider SDK or HTTP client requires configuration, such
	// as authentication or logging, this is a great opportunity to do so.
	tflog.Trace(ctx, "Started configuring the provider")
	config := models.ProviderConfig{}
	diags := req.Config.Get(ctx, &config)
	resp.Diagnostics.Append(diags...)

	if config.Username.IsUnknown() {
		// Cannot connect to client with an unknown value
		resp.Diagnostics.AddWarning(
			"Unable to create client",
			"Cannot use unknown value as username",
		)
		return
	}

	if config.Password.IsUnknown() {
		// Cannot connect to client with an unknown value
		resp.Diagnostics.AddWarning(
			"Unable to create client",
			"Cannot use unknown value as password",
		)
		return
	}

	p.Username = config.Username.ValueString()
	p.Password = config.Password.ValueString()

	resp.ResourceData = p
	resp.DataSourceData = p

	tflog.Trace(ctx, p.Username+" "+p.Password)
	tflog.Trace(ctx, "Finished configuring the provider")
}

// Resources function to add new resource
func (*redfishProvider) Resources(_ context.Context) []func() resource.Resource {
	return []func() resource.Resource{
		NewPowerResource,
		NewVirtualMediaResource,
		NewUserAccountResource,
		NewSimpleUpdateResource,
		NewDellIdracAttributesResource,
		NewRedfishStorageVolumeResource,
		NewBiosResource,
		NewManagerResetResource,
<<<<<<< HEAD
		NewBootOrderResource,
		NewBootSourceOverrideResource,
=======
		NewCertificateResource,
>>>>>>> 102e4014
	}
}

// DataSources function to add new data-source
func (*redfishProvider) DataSources(_ context.Context) []func() datasource.DataSource {
	return []func() datasource.DataSource{
		NewBiosDatasource,
		NewDellIdracAttributesDatasource,
		NewStorageDatasource,
		NewDellVirtualMediaDatasource,
		NewSystemBootDatasource,
		NewFirmwareInventoryDatasource,
	}
}<|MERGE_RESOLUTION|>--- conflicted
+++ resolved
@@ -105,12 +105,9 @@
 		NewRedfishStorageVolumeResource,
 		NewBiosResource,
 		NewManagerResetResource,
-<<<<<<< HEAD
 		NewBootOrderResource,
 		NewBootSourceOverrideResource,
-=======
 		NewCertificateResource,
->>>>>>> 102e4014
 	}
 }
 
