--- conflicted
+++ resolved
@@ -176,12 +176,8 @@
 		TransferProtocolType: redfish.TransferProtocolType(plan.TransferProtocolType.ValueString()),
 		WriteProtected:       plan.WriteProtected.ValueBool(),
 	}
-<<<<<<< HEAD
-	env, d := r.getVMEnv(&plan.RedfishServer, plan.SystemID.ValueString())
+	api, env, d := r.getVMEnv(&plan.RedfishServer, plan.SystemID.ValueString())
 	plan.SystemID = types.StringValue(env.system.ID)
-=======
-	api, env, d := r.getVMEnv(&plan.RedfishServer)
->>>>>>> acf98482
 	resp.Diagnostics = append(resp.Diagnostics, d...)
 	if resp.Diagnostics.HasError() {
 		return
@@ -242,11 +238,9 @@
 	system     *redfish.ComputerSystem
 }
 
-<<<<<<< HEAD
-func (r *virtualMediaResource) getVMEnv(rserver *[]models.RedfishServer, sysID string) (virtualMediaEnvironment, diag.Diagnostics) {
-=======
-func (r *virtualMediaResource) getVMEnv(rserver *[]models.RedfishServer) (*gofish.APIClient, virtualMediaEnvironment, diag.Diagnostics) {
->>>>>>> acf98482
+func (r *virtualMediaResource) getVMEnv(rserver *[]models.RedfishServer, sysID string) (
+	*gofish.APIClient, virtualMediaEnvironment, diag.Diagnostics,
+) {
 	var d diag.Diagnostics
 	var env virtualMediaEnvironment
 	// Get service
@@ -360,11 +354,7 @@
 
 	creds := []models.RedfishServer{server}
 
-<<<<<<< HEAD
-	env, d := r.getVMEnv(&creds, c.SystemID)
-=======
-	api, env, d := r.getVMEnv(&creds)
->>>>>>> acf98482
+	api, env, d := r.getVMEnv(&creds, c.SystemID)
 	resp.Diagnostics = append(resp.Diagnostics, d...)
 	if resp.Diagnostics.HasError() {
 		return
