package provider

import (
	"context"
	"errors"
	"fmt"
	"log"
	"terraform-provider-redfish/redfish/models"
	"time"

<<<<<<< HEAD
	"github.com/hashicorp/terraform-plugin-framework/resource/schema"
	"github.com/hashicorp/terraform-plugin-log/tflog"
=======
	datasourceSchema "github.com/hashicorp/terraform-plugin-framework/datasource/schema"
	"github.com/hashicorp/terraform-plugin-framework/diag"
	resourceSchema "github.com/hashicorp/terraform-plugin-framework/resource/schema"
>>>>>>> 98ceacd1
	"github.com/stmcginnis/gofish"
	"github.com/stmcginnis/gofish/redfish"
)

// RedfishServerSchema to construct schema of redfish server
func RedfishServerSchema() map[string]resourceSchema.Attribute {
	return map[string]resourceSchema.Attribute{
		"user": resourceSchema.StringAttribute{
			Optional:    true,
			Description: "User name for login",
		},
		"password": resourceSchema.StringAttribute{
			Optional:    true,
			Description: "User password for login",
			Sensitive:   true,
		},
		"endpoint": resourceSchema.StringAttribute{
			Required:    true,
			Description: "Server BMC IP address or hostname",
		},
		"validate_cert": resourceSchema.BoolAttribute{
			Optional:    true,
			Description: "This field indicates whether the SSL/TLS certificate must be verified or not",
		},
	}
}

// RedfishServerDatasourceSchema to construct schema of redfish server
func RedfishServerDatasourceSchema() map[string]datasourceSchema.Attribute {
	return map[string]datasourceSchema.Attribute{
		"user": datasourceSchema.StringAttribute{
			Optional:    true,
			Description: "User name for login",
		},
		"password": datasourceSchema.StringAttribute{
			Optional:    true,
			Description: "User password for login",
			Sensitive:   true,
		},
		"endpoint": datasourceSchema.StringAttribute{
			Required:    true,
			Description: "Server BMC IP address or hostname",
		},
		"validate_cert": datasourceSchema.BoolAttribute{
			Optional:    true,
			Description: "This field indicates whether the SSL/TLS certificate must be verified or not",
		},
	}
}

// Based on an instance of Service from the gofish library, retrieve a concrete system on which we can take action
func getSystemResource(service *gofish.Service) (*redfish.ComputerSystem, error) {
	systems, err := service.Systems()
	if err != nil {
		return nil, err
	}
	if len(systems) == 0 {
		return nil, errors.New("no computer systems found")
	}

	return systems[0], err
}

// NewConfig function creates the needed gofish structs to query the redfish API
// See https://github.com/stmcginnis/gofish for details. This function returns a Service struct which can then be
// used to make any required API calls.
func NewConfig(pconfig *redfishProvider, rserver *models.RedfishServer) (*gofish.Service, error) {
	var redfishClientUser, redfishClientPass string

	if len(rserver.User.ValueString()) > 0 {
		redfishClientUser = rserver.User.ValueString()
	} else if len(pconfig.Username) > 0 {
		redfishClientUser = pconfig.Username
	} else {
		return nil, fmt.Errorf("error. Either provide username at provider level or resource level. Please check your configuration")
	}

	if len(rserver.Password.ValueString()) > 0 {
		redfishClientPass = rserver.Password.ValueString()
	} else if len(pconfig.Password) > 0 {
		redfishClientPass = pconfig.Password
	} else {
		return nil, fmt.Errorf("error. Either provide password at provider level or resource level. Please check your configuration")
	}

	if len(redfishClientUser) == 0 || len(redfishClientPass) == 0 {
		return nil, fmt.Errorf("error. Either Redfish client username or password has not been set. Please check your configuration")
	}

	clientConfig := gofish.ClientConfig{
		Endpoint:  rserver.Endpoint.ValueString(),
		Username:  redfishClientUser,
		Password:  redfishClientPass,
		BasicAuth: true,
		Insecure:  !rserver.ValidateCert.ValueBool(),
	}
	api, err := gofish.Connect(clientConfig)
	if err != nil {
		return nil, fmt.Errorf("error connecting to redfish API: %v", err)
	}
	log.Printf("Connection with the redfish endpoint %v was sucessful\n", rserver.Endpoint.ValueString())
	return api.Service, nil
}

type powerOperator struct {
	ctx     context.Context
	service *gofish.Service
}

// PowerOperation Executes a power operation against the target server. It takes four arguments. The first is the reset
// type. See the struct "ResetType" at https://github.com/stmcginnis/gofish/blob/main/redfish/computersystem.go for all
// possible options. The second is maximumWaitTime which is the maximum amount of time to wait for the server to reach
// the expected power state before considering it a failure. The third is checkInterval which is how often to check the
// server's power state for updates. The last is a pointer to a gofish.Service object with which the function can
// interact with the server. It will return a tuple consisting of the server's power state at time of return and
// diagnostics
<<<<<<< HEAD
func (p powerOperator) PowerOperation(resetType string, maximumWaitTime int64, checkInterval int64) (redfish.PowerState, error) {
	system, err := getSystemResource(p.service)
	if err != nil {
		tflog.Error(p.ctx, fmt.Sprintf("Failed to identify system: %s", err))
		return "", fmt.Errorf("failed to identify system: %w", err)
=======
func PowerOperation(resetType string, maximumWaitTime int, checkInterval int, service *gofish.Service) (redfish.PowerState, diag.Diagnostics) { //nolint:revive
	var diags diag.Diagnostics
	const powerON redfish.PowerState = "On"
	const powerOFF redfish.PowerState = "Off"
	system, err := getSystemResource(service)
	if err != nil {
		log.Printf("[ERROR]: Failed to identify system: %s", err)
		diags.AddError("error", err.Error())
		return "", diags
>>>>>>> 98ceacd1
	}

	var targetPowerState redfish.PowerState

	if resetType == "ForceOff" || resetType == "GracefulShutdown" {
<<<<<<< HEAD
		if system.PowerState == "Off" {
			tflog.Trace(p.ctx, "Server already powered off. No action required.")
			return redfish.OffPowerState, nil
		} else {
			targetPowerState = "Off"
=======
		if system.PowerState == powerOFF {
			log.Printf("[TRACE]: Server already powered off. No action required.")
			return redfish.OffPowerState, diags
>>>>>>> 98ceacd1
		}
		targetPowerState = powerOFF
	}

	if resetType == "On" || resetType == "ForceOn" {
<<<<<<< HEAD
		if system.PowerState == "On" {
			tflog.Error(p.ctx, "Server already powered on. No action required")
			return redfish.OnPowerState, nil
		} else {
			targetPowerState = "On"
=======
		if system.PowerState == powerON {
			log.Printf("[TRACE]: Server already powered on. No action required.")
			return redfish.OnPowerState, diags
>>>>>>> 98ceacd1
		}
		targetPowerState = powerON
	}

	if resetType == "ForceRestart" || resetType == "GracefulRestart" || resetType == "PowerCycle" || resetType == "Nmi" {
		// If someone asks for a reset while the server is off, change the reset type to on instead
		if system.PowerState == powerOFF {
			resetType = "On"
		} else {
			targetPowerState = powerON
		}
	}

	if resetType == "PushPowerButton" {
		// In case of Push Power button toggle the current state
		if system.PowerState == powerOFF {
			targetPowerState = powerON
		} else {
			targetPowerState = powerOFF
		}
	}

	// Run the power operation against the target server
	tflog.Trace(p.ctx, fmt.Sprintf("Performing system.Reset(%s)", resetType))
	if err = system.Reset(redfish.ResetType(resetType)); err != nil {
<<<<<<< HEAD
		tflog.Warn(p.ctx, fmt.Sprintf("system.Reset returned an error: %s", err))
		return system.PowerState, err
=======
		log.Printf("[WARN]: system.Reset returned an error: %s", err)
		diags.AddError("error", err.Error())
		return system.PowerState, diags
>>>>>>> 98ceacd1
	}

	// Wait for the server to be in the correct power state
	var totalTime int64 = 0
	for totalTime < maximumWaitTime {
		time.Sleep(time.Duration(checkInterval) * time.Second)
		totalTime += checkInterval
		tflog.Trace(p.ctx, fmt.Sprintf("Total time is %d seconds. Checking power state now.", totalTime))

		system, err := getSystemResource(p.service)
		if err != nil {
<<<<<<< HEAD
			tflog.Error(p.ctx, fmt.Sprintf("Failed to identify system: %s", err))
			return targetPowerState, err
=======
			log.Printf("[ERROR]: Failed to identify system: %s", err)
			diags.AddError("error", err.Error())
			return targetPowerState, diags
>>>>>>> 98ceacd1
		}
		if system.PowerState == targetPowerState {
			tflog.Debug(p.ctx, "system.Reset successful")
			return system.PowerState, nil
		}
	}

	// If we've reached here it means the system never reached the appropriate target state
	// We will instead set the power state to whatever the current state is and return
	// TODO : Change to warning when updated to plugin framework
<<<<<<< HEAD
	tflog.Warn(p.ctx, "The system failed to update the server's power status within the maximum wait time specified!")
	return system.PowerState, nil
}

// import (
// 	"errors"
// 	"fmt"
// 	"log"
// 	"time"

// 	"github.com/hashicorp/terraform-plugin-sdk/v2/diag"
// 	"github.com/hashicorp/terraform-plugin-sdk/v2/helper/schema"
// 	"github.com/stmcginnis/gofish"
// 	"github.com/stmcginnis/gofish/redfish"
// )

// // Based on an instance of Service from the gofish library, retrieve a concrete system on which we can take action
// func getSystemResource(service *gofish.Service) (*redfish.ComputerSystem, error) {

// 	systems, err := service.Systems()

// 	if err != nil {
// 		return nil, err
// 	}
// 	if len(systems) == 0 {
// 		return nil, errors.New("No computer systems found")
// 	}

// 	return systems[0], err
// }

// // NewConfig function creates the needed gofish structs to query the redfish API
// // See https://github.com/stmcginnis/gofish for details. This function returns a Service struct which can then be
// // used to make any required API calls.
// func NewConfig(provider *schema.ResourceData, resource *schema.ResourceData) (*gofish.Service, error) {
// 	//Get redfish connection details from resource block
// 	var providerUser, providerPassword string

// 	if v, ok := provider.GetOk("user"); ok {
// 		providerUser = v.(string)
// 	}
// 	if v, ok := provider.GetOk("password"); ok {
// 		providerPassword = v.(string)
// 	}

// 	resourceServerConfig := resource.Get("redfish_server").([]interface{}) //It must be just one element

// 	//Overwrite parameters (just user and password for client connection)
// 	//Get redfish username at resource level over provider level
// 	var redfishClientUser, redfishClientPass string
// 	if len(resourceServerConfig[0].(map[string]interface{})["user"].(string)) > 0 {
// 		redfishClientUser = resourceServerConfig[0].(map[string]interface{})["user"].(string)
// 		log.Println("Using redfish user from resource")
// 	} else {
// 		redfishClientUser = providerUser
// 		log.Println("Using redfish user from provider")
// 	}
// 	//Get redfish password at resource level over provider level
// 	if len(resourceServerConfig[0].(map[string]interface{})["password"].(string)) > 0 {
// 		redfishClientPass = resourceServerConfig[0].(map[string]interface{})["password"].(string)
// 		log.Println("Using redfish password from resource")
// 	} else {
// 		redfishClientPass = providerPassword
// 		log.Println("Using redfish password from provider")
// 	}
// 	//If for some reason none user or pass has been set at provider/resource level, trow an error
// 	if len(redfishClientUser) == 0 || len(redfishClientPass) == 0 {
// 		return nil, fmt.Errorf("Error. Either Redfish client username or password has not been set. Please check your configuration")
// 	}

// 	clientConfig := gofish.ClientConfig{
// 		Endpoint:  resourceServerConfig[0].(map[string]interface{})["endpoint"].(string),
// 		Username:  redfishClientUser,
// 		Password:  redfishClientPass,
// 		BasicAuth: true,
// 		Insecure:  resourceServerConfig[0].(map[string]interface{})["ssl_insecure"].(bool),
// 	}
// 	api, err := gofish.Connect(clientConfig)
// 	if err != nil {
// 		return nil, fmt.Errorf("Error connecting to redfish API: %v", err)
// 	}
// 	log.Printf("Connection with the redfish endpoint %v was sucessful\n", resourceServerConfig[0].(map[string]interface{})["endpoint"].(string))
// 	return api.Service, nil
// }

// // PowerOperation Executes a power operation against the target server. It takes four arguments. The first is the reset
// // type. See the struct "ResetType" at https://github.com/stmcginnis/gofish/blob/main/redfish/computersystem.go for all
// // possible options. The second is maximumWaitTime which is the maximum amount of time to wait for the server to reach
// // the expected power state before considering it a failure. The third is checkInterval which is how often to check the
// // server's power state for updates. The last is a pointer to a gofish.Service object with which the function can
// // interact with the server. It will return a tuple consisting of the server's power state at time of return and
// // diagnostics
// func PowerOperation(resetType string, maximumWaitTime int, checkInterval int, service *gofish.Service) (redfish.PowerState, diag.Diagnostics) {

// 	var diags diag.Diagnostics

// 	system, err := getSystemResource(service)
// 	if err != nil {
// 		log.Printf("[ERROR]: Failed to identify system: %s", err)
// 		return "", diag.Errorf(err.Error())
// 	}

// 	var targetPowerState redfish.PowerState

// 	if resetType == "ForceOff" || resetType == "GracefulShutdown" {
// 		if system.PowerState == "Off" {
// 			log.Printf("[TRACE]: Server already powered off. No action required.")
// 			return redfish.OffPowerState, diags
// 		} else {
// 			targetPowerState = "Off"
// 		}
// 	}

// 	if resetType == "On" || resetType == "ForceOn" {
// 		if system.PowerState == "On" {
// 			log.Printf("[TRACE]: Server already powered on. No action required.")
// 			return redfish.OnPowerState, diags
// 		} else {
// 			targetPowerState = "On"
// 		}
// 	}

// 	if resetType == "ForceRestart" || resetType == "GracefulRestart" || resetType == "PowerCycle" || resetType == "Nmi" {
// 		// If someone asks for a reset while the server is off, change the reset type to on instead
// 		if system.PowerState == "Off" {
// 			resetType = "On"
// 		}
// 		targetPowerState = "On"
// 	}

// 	if resetType == "PushPowerButton" {
// 		// In case of Push Power button toggle the current state
// 		if system.PowerState == "Off" {
// 			targetPowerState = "On"
// 		} else {
// 			targetPowerState = "Off"
// 		}
// 	}

// 	// Run the power operation against the target server
// 	log.Printf("[TRACE]: Performing system.Reset(%s)", resetType)
// 	if err = system.Reset(redfish.ResetType(resetType)); err != nil {
// 		log.Printf("[WARN]: system.Reset returned an error: %s", err)
// 		return system.PowerState, diag.Errorf(err.Error())
// 	}

// 	// Wait for the server to be in the correct power state
// 	totalTime := 0
// 	for totalTime < maximumWaitTime {

// 		time.Sleep(time.Duration(checkInterval) * time.Second)
// 		totalTime += checkInterval
// 		log.Printf("[TRACE]: Total time is %d seconds. Checking power state now.", totalTime)

// 		system, err := getSystemResource(service)
// 		if err != nil {
// 			log.Printf("[ERROR]: Failed to identify system: %s", err)
// 			return system.PowerState, diag.Errorf(err.Error())
// 		}

// 		if system.PowerState == targetPowerState {
// 			log.Printf("[TRACE]: system.Reset successful")
// 			return system.PowerState, diags
// 		}

// 	}

// 	// If we've reached here it means the system never reached the appropriate target state
// 	// We will instead set the power state to whatever the current state is and return
// 	// TODO : Change to warning when updated to plugin framework
// 	log.Printf("[ERROR]: The system failed to update the server's power status within the maximum wait time specified!")
// 	return system.PowerState, diags

// }

// // getRedfishServerEndpoint returns the endpoint from an schema. This might be useful
// // when using MutexKV, since we need a way to differentiate mutex operations
// // across servers
// func getRedfishServerEndpoint(resource *schema.ResourceData) string {
// 	resourceServerConfig := resource.Get("redfish_server").([]interface{})
// 	return resourceServerConfig[0].(map[string]interface{})["endpoint"].(string)
// }
=======
	log.Printf("[ERROR]: The system failed to update the server's power status within the maximum wait time specified!")
	return system.PowerState, diags
}
>>>>>>> 98ceacd1
<|MERGE_RESOLUTION|>--- conflicted
+++ resolved
@@ -8,14 +8,9 @@
 	"terraform-provider-redfish/redfish/models"
 	"time"
 
-<<<<<<< HEAD
-	"github.com/hashicorp/terraform-plugin-framework/resource/schema"
+	datasourceSchema "github.com/hashicorp/terraform-plugin-framework/datasource/schema"
+	resourceSchema "github.com/hashicorp/terraform-plugin-framework/resource/schema"
 	"github.com/hashicorp/terraform-plugin-log/tflog"
-=======
-	datasourceSchema "github.com/hashicorp/terraform-plugin-framework/datasource/schema"
-	"github.com/hashicorp/terraform-plugin-framework/diag"
-	resourceSchema "github.com/hashicorp/terraform-plugin-framework/resource/schema"
->>>>>>> 98ceacd1
 	"github.com/stmcginnis/gofish"
 	"github.com/stmcginnis/gofish/redfish"
 )
@@ -132,55 +127,29 @@
 // server's power state for updates. The last is a pointer to a gofish.Service object with which the function can
 // interact with the server. It will return a tuple consisting of the server's power state at time of return and
 // diagnostics
-<<<<<<< HEAD
 func (p powerOperator) PowerOperation(resetType string, maximumWaitTime int64, checkInterval int64) (redfish.PowerState, error) {
+	const powerON redfish.PowerState = "On"
+	const powerOFF redfish.PowerState = "Off"
 	system, err := getSystemResource(p.service)
 	if err != nil {
 		tflog.Error(p.ctx, fmt.Sprintf("Failed to identify system: %s", err))
 		return "", fmt.Errorf("failed to identify system: %w", err)
-=======
-func PowerOperation(resetType string, maximumWaitTime int, checkInterval int, service *gofish.Service) (redfish.PowerState, diag.Diagnostics) { //nolint:revive
-	var diags diag.Diagnostics
-	const powerON redfish.PowerState = "On"
-	const powerOFF redfish.PowerState = "Off"
-	system, err := getSystemResource(service)
-	if err != nil {
-		log.Printf("[ERROR]: Failed to identify system: %s", err)
-		diags.AddError("error", err.Error())
-		return "", diags
->>>>>>> 98ceacd1
 	}
 
 	var targetPowerState redfish.PowerState
 
 	if resetType == "ForceOff" || resetType == "GracefulShutdown" {
-<<<<<<< HEAD
-		if system.PowerState == "Off" {
+		if system.PowerState == powerOFF {
 			tflog.Trace(p.ctx, "Server already powered off. No action required.")
 			return redfish.OffPowerState, nil
-		} else {
-			targetPowerState = "Off"
-=======
-		if system.PowerState == powerOFF {
-			log.Printf("[TRACE]: Server already powered off. No action required.")
-			return redfish.OffPowerState, diags
->>>>>>> 98ceacd1
 		}
 		targetPowerState = powerOFF
 	}
 
 	if resetType == "On" || resetType == "ForceOn" {
-<<<<<<< HEAD
-		if system.PowerState == "On" {
+		if system.PowerState == powerON {
 			tflog.Error(p.ctx, "Server already powered on. No action required")
 			return redfish.OnPowerState, nil
-		} else {
-			targetPowerState = "On"
-=======
-		if system.PowerState == powerON {
-			log.Printf("[TRACE]: Server already powered on. No action required.")
-			return redfish.OnPowerState, diags
->>>>>>> 98ceacd1
 		}
 		targetPowerState = powerON
 	}
@@ -206,14 +175,8 @@
 	// Run the power operation against the target server
 	tflog.Trace(p.ctx, fmt.Sprintf("Performing system.Reset(%s)", resetType))
 	if err = system.Reset(redfish.ResetType(resetType)); err != nil {
-<<<<<<< HEAD
 		tflog.Warn(p.ctx, fmt.Sprintf("system.Reset returned an error: %s", err))
 		return system.PowerState, err
-=======
-		log.Printf("[WARN]: system.Reset returned an error: %s", err)
-		diags.AddError("error", err.Error())
-		return system.PowerState, diags
->>>>>>> 98ceacd1
 	}
 
 	// Wait for the server to be in the correct power state
@@ -225,14 +188,8 @@
 
 		system, err := getSystemResource(p.service)
 		if err != nil {
-<<<<<<< HEAD
 			tflog.Error(p.ctx, fmt.Sprintf("Failed to identify system: %s", err))
 			return targetPowerState, err
-=======
-			log.Printf("[ERROR]: Failed to identify system: %s", err)
-			diags.AddError("error", err.Error())
-			return targetPowerState, diags
->>>>>>> 98ceacd1
 		}
 		if system.PowerState == targetPowerState {
 			tflog.Debug(p.ctx, "system.Reset successful")
@@ -243,191 +200,6 @@
 	// If we've reached here it means the system never reached the appropriate target state
 	// We will instead set the power state to whatever the current state is and return
 	// TODO : Change to warning when updated to plugin framework
-<<<<<<< HEAD
 	tflog.Warn(p.ctx, "The system failed to update the server's power status within the maximum wait time specified!")
 	return system.PowerState, nil
-}
-
-// import (
-// 	"errors"
-// 	"fmt"
-// 	"log"
-// 	"time"
-
-// 	"github.com/hashicorp/terraform-plugin-sdk/v2/diag"
-// 	"github.com/hashicorp/terraform-plugin-sdk/v2/helper/schema"
-// 	"github.com/stmcginnis/gofish"
-// 	"github.com/stmcginnis/gofish/redfish"
-// )
-
-// // Based on an instance of Service from the gofish library, retrieve a concrete system on which we can take action
-// func getSystemResource(service *gofish.Service) (*redfish.ComputerSystem, error) {
-
-// 	systems, err := service.Systems()
-
-// 	if err != nil {
-// 		return nil, err
-// 	}
-// 	if len(systems) == 0 {
-// 		return nil, errors.New("No computer systems found")
-// 	}
-
-// 	return systems[0], err
-// }
-
-// // NewConfig function creates the needed gofish structs to query the redfish API
-// // See https://github.com/stmcginnis/gofish for details. This function returns a Service struct which can then be
-// // used to make any required API calls.
-// func NewConfig(provider *schema.ResourceData, resource *schema.ResourceData) (*gofish.Service, error) {
-// 	//Get redfish connection details from resource block
-// 	var providerUser, providerPassword string
-
-// 	if v, ok := provider.GetOk("user"); ok {
-// 		providerUser = v.(string)
-// 	}
-// 	if v, ok := provider.GetOk("password"); ok {
-// 		providerPassword = v.(string)
-// 	}
-
-// 	resourceServerConfig := resource.Get("redfish_server").([]interface{}) //It must be just one element
-
-// 	//Overwrite parameters (just user and password for client connection)
-// 	//Get redfish username at resource level over provider level
-// 	var redfishClientUser, redfishClientPass string
-// 	if len(resourceServerConfig[0].(map[string]interface{})["user"].(string)) > 0 {
-// 		redfishClientUser = resourceServerConfig[0].(map[string]interface{})["user"].(string)
-// 		log.Println("Using redfish user from resource")
-// 	} else {
-// 		redfishClientUser = providerUser
-// 		log.Println("Using redfish user from provider")
-// 	}
-// 	//Get redfish password at resource level over provider level
-// 	if len(resourceServerConfig[0].(map[string]interface{})["password"].(string)) > 0 {
-// 		redfishClientPass = resourceServerConfig[0].(map[string]interface{})["password"].(string)
-// 		log.Println("Using redfish password from resource")
-// 	} else {
-// 		redfishClientPass = providerPassword
-// 		log.Println("Using redfish password from provider")
-// 	}
-// 	//If for some reason none user or pass has been set at provider/resource level, trow an error
-// 	if len(redfishClientUser) == 0 || len(redfishClientPass) == 0 {
-// 		return nil, fmt.Errorf("Error. Either Redfish client username or password has not been set. Please check your configuration")
-// 	}
-
-// 	clientConfig := gofish.ClientConfig{
-// 		Endpoint:  resourceServerConfig[0].(map[string]interface{})["endpoint"].(string),
-// 		Username:  redfishClientUser,
-// 		Password:  redfishClientPass,
-// 		BasicAuth: true,
-// 		Insecure:  resourceServerConfig[0].(map[string]interface{})["ssl_insecure"].(bool),
-// 	}
-// 	api, err := gofish.Connect(clientConfig)
-// 	if err != nil {
-// 		return nil, fmt.Errorf("Error connecting to redfish API: %v", err)
-// 	}
-// 	log.Printf("Connection with the redfish endpoint %v was sucessful\n", resourceServerConfig[0].(map[string]interface{})["endpoint"].(string))
-// 	return api.Service, nil
-// }
-
-// // PowerOperation Executes a power operation against the target server. It takes four arguments. The first is the reset
-// // type. See the struct "ResetType" at https://github.com/stmcginnis/gofish/blob/main/redfish/computersystem.go for all
-// // possible options. The second is maximumWaitTime which is the maximum amount of time to wait for the server to reach
-// // the expected power state before considering it a failure. The third is checkInterval which is how often to check the
-// // server's power state for updates. The last is a pointer to a gofish.Service object with which the function can
-// // interact with the server. It will return a tuple consisting of the server's power state at time of return and
-// // diagnostics
-// func PowerOperation(resetType string, maximumWaitTime int, checkInterval int, service *gofish.Service) (redfish.PowerState, diag.Diagnostics) {
-
-// 	var diags diag.Diagnostics
-
-// 	system, err := getSystemResource(service)
-// 	if err != nil {
-// 		log.Printf("[ERROR]: Failed to identify system: %s", err)
-// 		return "", diag.Errorf(err.Error())
-// 	}
-
-// 	var targetPowerState redfish.PowerState
-
-// 	if resetType == "ForceOff" || resetType == "GracefulShutdown" {
-// 		if system.PowerState == "Off" {
-// 			log.Printf("[TRACE]: Server already powered off. No action required.")
-// 			return redfish.OffPowerState, diags
-// 		} else {
-// 			targetPowerState = "Off"
-// 		}
-// 	}
-
-// 	if resetType == "On" || resetType == "ForceOn" {
-// 		if system.PowerState == "On" {
-// 			log.Printf("[TRACE]: Server already powered on. No action required.")
-// 			return redfish.OnPowerState, diags
-// 		} else {
-// 			targetPowerState = "On"
-// 		}
-// 	}
-
-// 	if resetType == "ForceRestart" || resetType == "GracefulRestart" || resetType == "PowerCycle" || resetType == "Nmi" {
-// 		// If someone asks for a reset while the server is off, change the reset type to on instead
-// 		if system.PowerState == "Off" {
-// 			resetType = "On"
-// 		}
-// 		targetPowerState = "On"
-// 	}
-
-// 	if resetType == "PushPowerButton" {
-// 		// In case of Push Power button toggle the current state
-// 		if system.PowerState == "Off" {
-// 			targetPowerState = "On"
-// 		} else {
-// 			targetPowerState = "Off"
-// 		}
-// 	}
-
-// 	// Run the power operation against the target server
-// 	log.Printf("[TRACE]: Performing system.Reset(%s)", resetType)
-// 	if err = system.Reset(redfish.ResetType(resetType)); err != nil {
-// 		log.Printf("[WARN]: system.Reset returned an error: %s", err)
-// 		return system.PowerState, diag.Errorf(err.Error())
-// 	}
-
-// 	// Wait for the server to be in the correct power state
-// 	totalTime := 0
-// 	for totalTime < maximumWaitTime {
-
-// 		time.Sleep(time.Duration(checkInterval) * time.Second)
-// 		totalTime += checkInterval
-// 		log.Printf("[TRACE]: Total time is %d seconds. Checking power state now.", totalTime)
-
-// 		system, err := getSystemResource(service)
-// 		if err != nil {
-// 			log.Printf("[ERROR]: Failed to identify system: %s", err)
-// 			return system.PowerState, diag.Errorf(err.Error())
-// 		}
-
-// 		if system.PowerState == targetPowerState {
-// 			log.Printf("[TRACE]: system.Reset successful")
-// 			return system.PowerState, diags
-// 		}
-
-// 	}
-
-// 	// If we've reached here it means the system never reached the appropriate target state
-// 	// We will instead set the power state to whatever the current state is and return
-// 	// TODO : Change to warning when updated to plugin framework
-// 	log.Printf("[ERROR]: The system failed to update the server's power status within the maximum wait time specified!")
-// 	return system.PowerState, diags
-
-// }
-
-// // getRedfishServerEndpoint returns the endpoint from an schema. This might be useful
-// // when using MutexKV, since we need a way to differentiate mutex operations
-// // across servers
-// func getRedfishServerEndpoint(resource *schema.ResourceData) string {
-// 	resourceServerConfig := resource.Get("redfish_server").([]interface{})
-// 	return resourceServerConfig[0].(map[string]interface{})["endpoint"].(string)
-// }
-=======
-	log.Printf("[ERROR]: The system failed to update the server's power status within the maximum wait time specified!")
-	return system.PowerState, diags
-}
->>>>>>> 98ceacd1
+}